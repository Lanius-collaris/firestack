// Copyright (c) 2023 RethinkDNS and its authors.
//
// This Source Code Form is subject to the terms of the Mozilla Public
// License, v. 2.0. If a copy of the MPL was not distributed with this
// file, You can obtain one at http://mozilla.org/MPL/2.0/.

package ipn

import (
	"net/http"

	x "github.com/celzero/firestack/intra/backend"
	"github.com/celzero/firestack/intra/dialers"
	"github.com/celzero/firestack/intra/log"
	"github.com/celzero/firestack/intra/protect"
)

<<<<<<< HEAD
var currentStrategy func(*protect.RDial, string, string) (protect.Conn, error) = dialers.SplitDial
const (
	retrierStrategy int = 0
	desyncStrategy int = 1
)
func SwitchStrategy(s int){
	switch s {
	case retrierStrategy:
		currentStrategy = dialers.SplitDial
	case desyncStrategy:
		currentStrategy = dialers.SplitDial3
	}
}

=======
// base is no-op proxy that dials into the underlying network,
// which typically is wifi or mobile but may also be a tun device.
>>>>>>> 58502ec3
type base struct {
	protoagnostic                // Dial is proto aware
	skiprefresh                  // no rebinding necessary on refresh
	rd            *protect.RDial // this proxy as a RDial
	hc            *http.Client   // this proxy as a http.Client
	outbound      *protect.RDial // outbound dialer
	addr          string
	status        int
}

// Base returns a base proxy.
func NewBaseProxy(c protect.Controller) *base {
	d := protect.MakeNsRDial(Base, c)
	h := &base{
		addr:     "127.8.4.5:3690",
		outbound: d,
		status:   TUP,
	}
	h.rd = newRDial(h)
	h.hc = newHTTPClient(h.rd)
	return h
}

// Dial implements the Proxy interface.
func (h *base) Dial(network, addr string) (c protect.Conn, err error) {
	if h.status == END {
		return nil, errProxyStopped
	}

	if c, err = currentStrategy(h.outbound, network, addr); err != nil {
		h.status = TKO
	} else {
		h.status = TOK
	}
	log.I("proxy: base: dial(%s) to %s; err? %v", network, addr, err)
	return
}

// Announce implements Proxy.
func (h *base) Announce(network, local string) (protect.PacketConn, error) {
	if h.status == END {
		return nil, errProxyStopped
	}
	return dialers.ListenPacket(h.outbound, network, local)
}

// Accept implements Proxy.
func (h *base) Accept(network, local string) (protect.Listener, error) {
	if h.status == END {
		return nil, errProxyStopped
	}
	return dialers.Listen(h.outbound, network, local)
}

func (h *base) Dialer() *protect.RDial {
	return h.rd
}

func (h *base) DNS() string {
	return nodns
}

func (h *base) fetch(req *http.Request) (*http.Response, error) {
	stopped := h.status == END
	log.V("proxy: base: fetch(%s); ok? %t", req.URL, !stopped)
	if stopped {
		return nil, errProxyStopped
	}
	return h.hc.Do(req)
}

func (h *base) ID() string {
	return Base
}

func (h *base) Type() string {
	return NOOP
}

func (*base) Router() x.Router {
	return PROXYGATEWAY
}

func (h *base) GetAddr() string {
	return h.addr
}

func (h *base) Status() int {
	return h.status
}

func (h *base) Stop() error {
	h.status = END
	log.I("proxy: base: stopped")
	return nil
}<|MERGE_RESOLUTION|>--- conflicted
+++ resolved
@@ -15,7 +15,6 @@
 	"github.com/celzero/firestack/intra/protect"
 )
 
-<<<<<<< HEAD
 var currentStrategy func(*protect.RDial, string, string) (protect.Conn, error) = dialers.SplitDial
 const (
 	retrierStrategy int = 0
@@ -30,10 +29,8 @@
 	}
 }
 
-=======
 // base is no-op proxy that dials into the underlying network,
 // which typically is wifi or mobile but may also be a tun device.
->>>>>>> 58502ec3
 type base struct {
 	protoagnostic                // Dial is proto aware
 	skiprefresh                  // no rebinding necessary on refresh
