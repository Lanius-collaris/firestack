// Copyright (c) 2023 RethinkDNS and its authors.
//
// This Source Code Form is subject to the terms of the Mozilla Public
// License, v. 2.0. If a copy of the MPL was not distributed with this
// file, You can obtain one at http://mozilla.org/MPL/2.0/.

package ipn

import (
	"net/http"

	x "github.com/celzero/firestack/intra/backend"
	"github.com/celzero/firestack/intra/dialers"
	"github.com/celzero/firestack/intra/log"
	"github.com/celzero/firestack/intra/protect"
	"github.com/celzero/firestack/intra/settings"
)

var currentStrategy func(*protect.RDial, string, string) (protect.Conn, error) = dialers.SplitDial
const (
	retrierStrategy int32 = 0
	desyncStrategy int32 = 1
)
func SwitchStrategy(s int32){
	switch s {
	case retrierStrategy:
		currentStrategy = dialers.SplitDial
	case desyncStrategy:
		currentStrategy = dialers.SplitDial3
	}
}

// base is no-op proxy that dials into the underlying network,
// which typically is wifi or mobile but may also be a tun device.
type base struct {
	protoagnostic                // Dial is proto aware
	skiprefresh                  // no rebinding necessary on refresh
	rd            *protect.RDial // this proxy as a RDial
	hc            *http.Client   // this proxy as a http.Client
	outbound      *protect.RDial // outbound dialer
	addr          string
	status        int
}

// Base returns a base proxy.
func NewBaseProxy(c protect.Controller) *base {
	d := protect.MakeNsRDial(Base, c)
	h := &base{
		addr:     "127.8.4.5:3690",
		outbound: d,
		status:   TUP,
	}
	h.rd = newRDial(h)
	h.hc = newHTTPClient(h.rd)
	return h
}

// Dial implements the Proxy interface.
func (h *base) Dial(network, addr string) (c protect.Conn, err error) {
	if h.status == END {
		return nil, errProxyStopped
	}

<<<<<<< HEAD
	if c, err = currentStrategy(h.outbound, network, addr); err != nil {
		h.status = TKO
=======
	defer func() {
		if err != nil {
			h.status = TKO
		} else {
			h.status = TOK
		}
	}()

	if settings.Loopingback.Load() { // loopback (rinr) mode
		c, err = dialers.Dial(h.outbound, network, addr)
>>>>>>> 10449531
	} else {
		c, err = dialers.SplitDial(h.outbound, network, addr)
	}

	log.I("proxy: base: dial(%s) to %s; err? %v", network, addr, err)
	return
}

// Announce implements Proxy.
func (h *base) Announce(network, local string) (protect.PacketConn, error) {
	if h.status == END {
		return nil, errProxyStopped
	}
	return dialers.ListenPacket(h.outbound, network, local)
}

// Accept implements Proxy.
func (h *base) Accept(network, local string) (protect.Listener, error) {
	if h.status == END {
		return nil, errProxyStopped
	}
	return dialers.Listen(h.outbound, network, local)
}

func (h *base) Dialer() *protect.RDial {
	return h.rd
}

func (h *base) DNS() string {
	return nodns
}

func (h *base) fetch(req *http.Request) (*http.Response, error) {
	stopped := h.status == END
	log.V("proxy: base: fetch(%s); ok? %t", req.URL, !stopped)
	if stopped {
		return nil, errProxyStopped
	}
	return h.hc.Do(req)
}

func (h *base) ID() string {
	return Base
}

func (h *base) Type() string {
	return NOOP
}

func (*base) Router() x.Router {
	return PROXYGATEWAY
}

func (h *base) GetAddr() string {
	return h.addr
}

func (h *base) Status() int {
	return h.status
}

func (h *base) Stop() error {
	h.status = END
	log.I("proxy: base: stopped")
	return nil
}<|MERGE_RESOLUTION|>--- conflicted
+++ resolved
@@ -61,10 +61,6 @@
 		return nil, errProxyStopped
 	}
 
-<<<<<<< HEAD
-	if c, err = currentStrategy(h.outbound, network, addr); err != nil {
-		h.status = TKO
-=======
 	defer func() {
 		if err != nil {
 			h.status = TKO
@@ -75,9 +71,8 @@
 
 	if settings.Loopingback.Load() { // loopback (rinr) mode
 		c, err = dialers.Dial(h.outbound, network, addr)
->>>>>>> 10449531
 	} else {
-		c, err = dialers.SplitDial(h.outbound, network, addr)
+		c, err = currentStrategy(h.outbound, network, addr)
 	}
 
 	log.I("proxy: base: dial(%s) to %s; err? %v", network, addr, err)
